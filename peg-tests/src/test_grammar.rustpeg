--- conflicted
+++ resolved
@@ -94,15 +94,7 @@
 	= "(" v:infix_arith ")" { v }
 	/ number
 
-<<<<<<< HEAD
 pub(crate) infix_arith -> i64 = #infix<atom> {
-	#L x "+" y { x + y }
-	   x "-" y { x - y }
-	#L x "*" y { x * y }
-	   x "/" y { x / y }
-	#R x "^" y { x.pow(y as u32) }
-=======
-pub infix_arith -> i64 = #infix<atom> {
 	#L x:@ "+" y:@ { x + y }
 	   x:@ "-" y:@ { x - y }
 	       "-" v:@ { - v }
@@ -110,7 +102,6 @@
 	   x:@ "/" y:@ { x / y }
 	#R x:@ "^" y:@ { x.pow(y as u32) }
 	   v:@ "!"     { (1..v+1).product() }
->>>>>>> 4240046c
 }
 
 use super::InfixAst;
