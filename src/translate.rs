--- conflicted
+++ resolved
@@ -1,13 +1,8 @@
 use std::borrow::ToOwned;
-<<<<<<< HEAD
-use std::collections::HashMap;
+use std::collections::{ HashMap, HashSet };
 use proc_macro2::{Ident, Span, TokenStream};
-=======
-use std::collections::{ HashMap, HashSet };
-use quote::Tokens;
->>>>>>> f07d45a9
 pub use self::Expr::*;
-use codemap::{ Spanned, Span };
+use codemap::{ Spanned, Span as CodemapSpan };
 use PegCompiler;
 
 fn raw(s: &str) -> TokenStream {
@@ -155,7 +150,7 @@
 struct LeftRecursion {
 	rule_name: String,
 	path: Vec<String>,
-	span: Span,
+	span: CodemapSpan,
 }
 
 impl LeftRecursion {
@@ -220,13 +215,13 @@
 }
 
 impl Expr {
-	fn left_rules(&self, span: &Span) -> HashSet<Spanned<&str>> {
+	fn left_rules(&self, span: &CodemapSpan) -> HashSet<Spanned<&str>> {
 		let mut rules = HashSet::new();
 		self.left_rules_recurse(&mut rules, span);
 		rules
 	}
 
-	fn left_rules_recurse<'a>(&'a self, rules: &mut HashSet<Spanned<&'a str>>, span: &Span) {
+	fn left_rules_recurse<'a>(&'a self, rules: &mut HashSet<Spanned<&'a str>>, span: &CodemapSpan) {
 		match *self {
             RuleExpr(ref rule) => {
 				rules.insert(Spanned{ span: *span, node: rule });
