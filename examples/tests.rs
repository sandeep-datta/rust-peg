--- conflicted
+++ resolved
@@ -1,10 +1,5 @@
-<<<<<<< HEAD
-use test_grammar::{consonants, options, list, boundaries, borrowed, block};
-=======
 #![feature(globs)]
-
 use test_grammar::*;
->>>>>>> 79e0f941
 mod test_grammar;
 
 #[test]
